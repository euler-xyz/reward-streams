// SPDX-License-Identifier: GPL-2.0-or-later

pragma solidity 0.8.24;

import {Set, SetStorage} from "evc/Set.sol";
import {BaseRewardStreams} from "./BaseRewardStreams.sol";
import {ITrackingRewardStreams} from "./interfaces/IRewardStreams.sol";

/// @title TrackingRewardStreams
/// @author Euler Labs (https://www.eulerlabs.com/)
/// @notice This contract inherits from BaseRewardStreams and implements ITrackingRewardStreams interface. It
/// allows for the rewards to be distributed to the rewarded token holders without a need to stake the shares. The
/// rewarded token contract must be compatible with the Balance Forwarder interface and the balanceTrackerHook function.
/// The balanceTrackerHook must be called with:
/// - the account's new balance when account's balance changes
/// - the current account's balance when the balance forwarding is enabled
/// - the account's balance of 0 when the balance forwarding is disabled
contract TrackingRewardStreams is BaseRewardStreams, ITrackingRewardStreams {
    using Set for SetStorage;

    /// @notice Constructor for the TrackingRewardStreams contract.
    /// @param evc The Ethereum Vault Connector contract.
    /// @param epochDuration The duration of an epoch.
    constructor(address evc, uint48 epochDuration) BaseRewardStreams(evc, epochDuration) {}

    /// @notice Executes the balance tracking hook for an account
    /// @param account The account address to execute the hook for
    /// @param newAccountBalance The new balance of the account
    /// @param forfeitRecentReward Whether to forfeit the most recent reward and not update the accumulator
    function balanceTrackerHook(
        address account,
        uint256 newAccountBalance,
        bool forfeitRecentReward
    ) external override {
        address rewarded = msg.sender;
        AccountStorage storage accountStore = accountStorage[account][rewarded];
        uint256 currentAccountBalance = accountStore.balance;
        address[] memory rewards = accountStore.enabledRewards.get();

<<<<<<< HEAD
        for (uint256 i; i < rewards.length; ++i) {
            address reward = rewards[i];
=======
        for (uint256 i = 0; i < rewardsArray.length; ++i) {
            address reward = rewardsArray[i];
>>>>>>> 9063858e
            uint256 currentTotalEligible = distributionTotals[rewarded][reward].totalEligible;

            // We allocate rewards always before updating any balances
            updateRewardInternal(
                accountStore, rewarded, reward, currentTotalEligible, currentAccountBalance, forfeitRecentReward
            );

            distributionTotals[rewarded][reward].totalEligible =
                currentTotalEligible + newAccountBalance - currentAccountBalance;
        }

        accountStore.balance = newAccountBalance;
    }
}<|MERGE_RESOLUTION|>--- conflicted
+++ resolved
@@ -37,13 +37,8 @@
         uint256 currentAccountBalance = accountStore.balance;
         address[] memory rewards = accountStore.enabledRewards.get();
 
-<<<<<<< HEAD
-        for (uint256 i; i < rewards.length; ++i) {
-            address reward = rewards[i];
-=======
-        for (uint256 i = 0; i < rewardsArray.length; ++i) {
+        for (uint256 i = 0; i < rewards.length; ++i) {
             address reward = rewardsArray[i];
->>>>>>> 9063858e
             uint256 currentTotalEligible = distributionTotals[rewarded][reward].totalEligible;
 
             // We allocate rewards always before updating any balances
