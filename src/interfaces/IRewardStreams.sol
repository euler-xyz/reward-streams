--- conflicted
+++ resolved
@@ -14,19 +14,11 @@
     function MAX_DISTRIBUTION_LENGTH() external view returns (uint256);
     function MAX_REWARDS_ENABLED() external view returns (uint256);
     function registerReward(address rewarded, address reward, uint48 startEpoch, uint128[] calldata rewardAmounts) external;
-<<<<<<< HEAD
-    function updateReward(address rewarded, address reward, address recipient) external;
-    function claimReward(address rewarded, address reward, address recipient, bool ignoreRecentReward) external;
-    function enableReward(address rewarded, address reward) external;
-    function disableReward(address rewarded, address reward, bool forfeitRecentReward) external;
-    function earnedReward(address account, address rewarded, address reward, bool ignoreRecentReward) external view returns (uint256);
-=======
     function updateReward(address rewarded, address reward, address recipient) external returns (uint256);
-    function claimReward(address rewarded, address reward, address recipient, bool forfeitRecentReward) external returns (uint256);
+    function claimReward(address rewarded, address reward, address recipient, bool ignoreRecentReward) external returns (uint256);
     function enableReward(address rewarded, address reward) external returns (bool);
     function disableReward(address rewarded, address reward, bool forfeitRecentReward) external returns (bool);
-    function earnedReward(address account, address rewarded, address reward, bool forfeitRecentReward) external view returns (uint256);
->>>>>>> 21db65f4
+    function earnedReward(address account, address rewarded, address reward, bool ignoreRecentReward) external view returns (uint256);
     function enabledRewards(address account, address rewarded) external view returns (address[] memory);
     function isRewardEnabled(address account, address rewarded, address reward) external view returns (bool);
     function balanceOf(address account, address rewarded) external view returns (uint256);
