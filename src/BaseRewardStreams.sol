// SPDX-License-Identifier: GPL-2.0-or-later

pragma solidity ^0.8.0;

import {ReentrancyGuard} from "openzeppelin-contracts/utils/ReentrancyGuard.sol";
import {SafeERC20, IERC20} from "openzeppelin-contracts/token/ERC20/utils/SafeERC20.sol";
import {EVCUtil} from "evc/utils/EVCUtil.sol";
import {Set, SetStorage} from "evc/Set.sol";
import {IRewardStreams} from "./interfaces/IRewardStreams.sol";

/// @title BaseRewardStreams
/// @custom:security-contact security@euler.xyz
/// @author Euler Labs (https://www.eulerlabs.com/)
/// @notice Base class that allows anyone to register a reward distribution stream for a given token.
abstract contract BaseRewardStreams is IRewardStreams, EVCUtil, ReentrancyGuard {
    using SafeERC20 for IERC20;
    using Set for SetStorage;

    /// @notice The duration of a reward epoch.
    /// @dev Must be between 1 and 10 weeks, inclusive.
    uint256 public immutable EPOCH_DURATION;

    /// @notice The maximum number of epochs in the future that newly registered reward streams can begin.
    uint256 public constant MAX_EPOCHS_AHEAD = 5;

    /// @notice The maximum number of epochs that a reward stream can live for.
    uint256 public constant MAX_DISTRIBUTION_LENGTH = 25;

    /// @notice The maximumum number of reward tokens enabled per account and rewarded token.
    uint256 public constant MAX_REWARDS_ENABLED = 5;

    /// @notice The minimum duration of an epoch.
    uint256 internal constant MIN_EPOCH_DURATION = 7 days;

    /// @notice The maximum duration of an epoch.
    uint256 internal constant MAX_EPOCH_DURATION = 10 * 7 days;

    /// @notice The number of epoch distribution amounts packed in a storage slot.
    uint256 internal constant EPOCHS_PER_SLOT = 2;

    /// @notice A scaling factor for precise amount calculation.
    /// @dev Increases precision when dividing an account's distributed amount by the total eligible amount.
    /// Allows a sufficiently large total registered amount per rewarded and reward token pair without overflowing.
    /// Value carefully selected to avoid overflow in the user claimable amount.
    uint256 internal constant SCALER = 2e19;

    /// @notice Struct to store distribution data per rewarded and reward tokens.
    struct DistributionStorage {
        /// @notice The last timestamp when the distribution was updated.
        uint48 lastUpdated;
        /// @notice The most recent accumulator value.
        uint160 accumulator;
        /// @notice Total rewarded token that are eligible for rewards.
        uint256 totalEligible;
        /// @notice Total reward token that have been transferred into this contract for rewards.
        uint128 totalRegistered;
        /// @notice Total reward token that have been transferred out from this contract for rewards.
        uint128 totalClaimed;
        /// @notice Distribution amounts per epoch.
        mapping(uint256 storageIndex => uint128[EPOCHS_PER_SLOT]) amounts;
    }

    /// @notice Struct to store earned data.
    struct EarnStorage {
        /// @notice Claimable amount, not total earned.
        uint96 claimable;
        /// @notice Snapshot of the accumulator at the time of the last data update.
        uint160 accumulator;
    }

    /// @notice Struct to store account data per account and rewarded token.
    struct AccountStorage {
        /// @notice The account's rewarded token balance.
        uint256 balance;
        /// @notice The account's set of enabled reward tokens.
        SetStorage enabledRewards;
        /// @notice The account's earnings per reward token.
        mapping(address reward => EarnStorage) earned;
    }

    /// @notice Stored distribution data per rewarded token and reward token.
    mapping(address rewarded => mapping(address reward => DistributionStorage)) internal distributions;

    /// @notice Stored account data per address and rewarded token.
    mapping(address account => mapping(address rewarded => AccountStorage)) internal accounts;

    /// @notice Event emitted when a reward stream is registered.
    event RewardRegistered(
        address indexed caller, address indexed rewarded, address indexed reward, uint256 startEpoch, uint128[] amounts
    );

    /// @notice Event emitted when a user enables a reward token.
    event RewardEnabled(address indexed account, address indexed rewarded, address indexed reward);

    /// @notice Event emitted when a user disables a reward token.
    event RewardDisabled(address indexed account, address indexed rewarded, address indexed reward);

    /// @notice Event emitted when a reward token is claimed.
    event RewardClaimed(address indexed account, address indexed rewarded, address indexed reward, uint256 amount);

    /// @notice Event emitted when the balance of the rewarded token for the account is updated.
    event BalanceUpdated(address indexed account, address indexed rewarded, uint256 oldBalance, uint256 newBalance);

    /// @notice Epoch-related error. Thrown when epoch duration or start epoch is invalid.
    error InvalidEpoch();

    /// @notice Amount-related error. Thrown when the reward amount is invalid or invalid amount of tokens was
    /// transferred.
    error InvalidAmount();

    /// @notice Distribution-related error. Thrown when the reward distribution length is invalid.
    error InvalidDistribution();

    /// @notice Accumulator-related error. Thrown when the registered reward amount may cause an accumulator overflow.
    error AccumulatorOverflow();

    /// @notice Rewards-related error. Thrown when user tries to enable too many rewards.
    error TooManyRewardsEnabled();

    /// @notice Recipient-related error. Thrown when the recipient is invalid.
    error InvalidRecipient();

    /// @notice Constructor for the BaseRewardStreams contract.
    /// @param _evc The Ethereum Vault Connector contract.
    /// @param _epochDuration The duration of an epoch.
    constructor(address _evc, uint48 _epochDuration) EVCUtil(_evc) {
        if (_epochDuration < MIN_EPOCH_DURATION || _epochDuration > MAX_EPOCH_DURATION) {
            revert InvalidEpoch();
        }

        EPOCH_DURATION = _epochDuration;
    }

    /// @notice Registers a new reward stream.
    /// @param rewarded The rewarded token.
    /// @param reward The reward token.
    /// @param startEpoch The epoch to start the reward stream from.
    /// @param rewardAmounts The reward token amounts for each epoch of the reward stream.
    function registerReward(
        address rewarded,
        address reward,
        uint48 startEpoch,
        uint128[] calldata rewardAmounts
    ) external virtual override nonReentrant {
        uint48 epoch = currentEpoch();

        // If start epoch is 0, set it to the next epoch.
        if (startEpoch == 0) {
            startEpoch = epoch + 1;
        }

        // Start should be at most MAX_EPOCHS_AHEAD epochs in the future.
        if (!(startEpoch > epoch && startEpoch <= epoch + MAX_EPOCHS_AHEAD)) {
            revert InvalidEpoch();
        }

        // Distribution stream should be at most MAX_DISTRIBUTION_LENGTH epochs long.
        if (rewardAmounts.length > MAX_DISTRIBUTION_LENGTH) {
            revert InvalidDistribution();
        }

        // Calculate the total amount to be distributed in this distribution stream.
        uint256 totalAmount;
        for (uint256 i = 0; i < rewardAmounts.length; ++i) {
            totalAmount += rewardAmounts[i];
        }

        if (totalAmount == 0) {
            revert InvalidAmount();
        }

        // Initialize or update the distribution and reward data.
        DistributionStorage storage distributionStorage = distributions[rewarded][reward];
        if (distributionStorage.lastUpdated == 0) {
            distributionStorage.lastUpdated = uint48(block.timestamp);
        } else {
            updateReward(rewarded, reward, address(0));
        }

        // Sanity check for overflow (assumes total eligible supply of 1 which is the worst case scenario).
        uint256 totalRegistered = uint256(distributionStorage.totalRegistered) + totalAmount;

        if (SCALER * totalRegistered > type(uint160).max) {
            revert AccumulatorOverflow();
        }

        // Update the total registered amount.
        // Downcasting is safe because the `type(uint160).max / SCALER < type(uint128).max`.
        distributionStorage.totalRegistered = uint128(totalRegistered);

        // Store the amounts to be distributed.
        increaseRewardAmounts(rewarded, reward, startEpoch, rewardAmounts);

        // Transfer the total amount to be distributed to the contract.
        address msgSender = _msgSender();
        pullToken(IERC20(reward), msgSender, totalAmount);

        emit RewardRegistered(msgSender, rewarded, reward, startEpoch, rewardAmounts);
    }

    /// @notice Updates the reward token data. In reward for updating the reward token data, the function allows to
    /// claim splillover rewards virtually accrued to address(0).
    /// @dev The spillover rewards are only claimed if the receiver address provided is non-zero.
    /// @param rewarded The address of the rewarded token.
    /// @param reward The address of the reward token.
    /// @param recipient The address to receive the spillover reward tokens.
    /// @return The amount of the spillover reward tokens claimed.
    function updateReward(
        address rewarded,
        address reward,
        address recipient
    ) public virtual override returns (uint256) {
        address msgSender = _msgSender();

        // If the account disables the rewards we pass an account balance of zero to not accrue any.
        AccountStorage storage accountStorage = accounts[msgSender][rewarded];
        uint256 currentAccountBalance = accountStorage.enabledRewards.contains(reward) ? accountStorage.balance : 0;

        updateRewardInternal(
            distributions[rewarded][reward],
            accountStorage.earned[reward],
            rewarded,
            reward,
            currentAccountBalance,
            false
        );

        if (recipient != address(0)) {
            return claim(address(0), rewarded, reward, recipient);
        }

        return 0;
    }

    /// @notice Claims earned reward.
    /// @dev Rewards are only transferred to the recipient if the recipient is non-zero.
    /// @param rewarded The address of the rewarded token.
    /// @param reward The address of the reward token.
    /// @param recipient The address to receive the claimed reward tokens.
<<<<<<< HEAD
    /// @param ignoreRecentReward Whether to ignore the most recent reward and not update the accumulator.
=======
    /// @param forfeitRecentReward Whether to forfeit the recent rewards and not update the accumulator.
    /// @return The amount of the claimed reward tokens.
>>>>>>> 21db65f4
    function claimReward(
        address rewarded,
        address reward,
        address recipient,
<<<<<<< HEAD
        bool ignoreRecentReward
    ) external virtual override nonReentrant {
=======
        bool forfeitRecentReward
    ) external virtual override nonReentrant returns (uint256) {
>>>>>>> 21db65f4
        address msgSender = _msgSender();

        // If the account disables the rewards we pass an account balance of zero to not accrue any.
        AccountStorage storage accountStorage = accounts[msgSender][rewarded];
        uint256 currentAccountBalance = accountStorage.enabledRewards.contains(reward) ? accountStorage.balance : 0;

        updateRewardInternal(
            distributions[rewarded][reward],
            accountStorage.earned[reward],
            rewarded,
            reward,
            currentAccountBalance,
            ignoreRecentReward
        );

        return claim(msgSender, rewarded, reward, recipient);
    }

    /// @notice Enable reward token.
    /// @dev There can be at most MAX_REWARDS_ENABLED rewards enabled for the rewarded token and the account.
    /// @param rewarded The address of the rewarded token.
    /// @param reward The address of the reward token.
    /// @return Whether the reward token was enabled.
    function enableReward(address rewarded, address reward) external virtual override returns (bool) {
        address msgSender = _msgSender();
        AccountStorage storage accountStorage = accounts[msgSender][rewarded];
        SetStorage storage accountEnabledRewards = accountStorage.enabledRewards;
        bool wasEnabled = accountEnabledRewards.insert(reward);

        if (wasEnabled) {
            if (accountEnabledRewards.numElements > MAX_REWARDS_ENABLED) {
                revert TooManyRewardsEnabled();
            }

            DistributionStorage storage distributionStorage = distributions[rewarded][reward];
            uint256 currentAccountBalance = accountStorage.balance;

            // We pass zero as `currentAccountBalance` to not distribute rewards for the period before the account
            // enabled them.
            updateRewardInternal(distributionStorage, accountStorage.earned[reward], rewarded, reward, 0, false);

            distributionStorage.totalEligible += currentAccountBalance;

            emit RewardEnabled(msgSender, rewarded, reward);
        }

        return wasEnabled;
    }

    /// @notice Disable reward token.
    /// @param rewarded The address of the rewarded token.
    /// @param reward The address of the reward token.
    /// @param forfeitRecentReward Whether to forfeit the recent rewards and not update the accumulator.
    /// @return Whether the reward token was disabled.
    function disableReward(
        address rewarded,
        address reward,
        bool forfeitRecentReward
    ) external virtual override returns (bool) {
        address msgSender = _msgSender();
        AccountStorage storage accountStorage = accounts[msgSender][rewarded];
        bool wasDisabled = accountStorage.enabledRewards.remove(reward);

        if (wasDisabled) {
            DistributionStorage storage distributionStorage = distributions[rewarded][reward];
            uint256 currentAccountBalance = accountStorage.balance;

            updateRewardInternal(
                distributionStorage,
                accountStorage.earned[reward],
                rewarded,
                reward,
                currentAccountBalance,
                forfeitRecentReward
            );

            distributionStorage.totalEligible -= currentAccountBalance;

            emit RewardDisabled(msgSender, rewarded, reward);
        }

        return wasDisabled;
    }

    /// @notice Returns the earned reward token amount for a specific account and rewarded token.
    /// @param account The address of the account.
    /// @param rewarded The address of the rewarded token.
    /// @param reward The address of the reward token.
    /// @param ignoreRecentReward Whether to ignore the most recent reward and not update the accumulator.
    /// @return The earned reward token amount for the account and rewarded token.
    function earnedReward(
        address account,
        address rewarded,
        address reward,
        bool ignoreRecentReward
    ) external view virtual override returns (uint256) {
        // If the account disables the rewards we pass an account balance of zero to not accrue any.
        AccountStorage storage accountStorage = accounts[account][rewarded];
        uint256 currentAccountBalance = accountStorage.enabledRewards.contains(reward) ? accountStorage.balance : 0;

        (,, uint96 claimable, uint96 deltaAccountZero) = calculateRewards(
            distributions[rewarded][reward], accountStorage.earned[reward], currentAccountBalance, ignoreRecentReward
        );

        // If we have spillover rewards, we add them to `address(0)`.
        if (account == address(0) && deltaAccountZero != 0) {
            return claimable + deltaAccountZero;
        }

        return claimable;
    }

    /// @notice Returns enabled reward tokens for a specific account.
    /// @param account The address of the account.
    /// @param rewarded The address of the rewarded token.
    /// @return An array of addresses representing the enabled reward tokens.
    function enabledRewards(
        address account,
        address rewarded
    ) external view virtual override returns (address[] memory) {
        return accounts[account][rewarded].enabledRewards.get();
    }

    /// @notice Checks if a specific reward token is enabled for an account and rewarded token.
    /// @param account The address of the account.
    /// @param rewarded The address of the rewarded token.
    /// @param reward The address of the reward token to check if enabled.
    /// @return Whether the reward token is enabled for the account and rewarded token.
    function isRewardEnabled(
        address account,
        address rewarded,
        address reward
    ) external view virtual override returns (bool) {
        return accounts[account][rewarded].enabledRewards.contains(reward);
    }

    /// @notice Returns the rewarded token balance of a specific account.
    /// @param account The address of the account.
    /// @param rewarded The address of the rewarded token.
    /// @return The rewarded token balance of the account.
    function balanceOf(address account, address rewarded) external view virtual override returns (uint256) {
        return accounts[account][rewarded].balance;
    }

    /// @notice Returns the reward token amount for a specific rewarded token and current epoch.
    /// @param rewarded The address of the rewarded token.
    /// @param reward The address of the reward token.
    /// @return The reward token amount for the rewarded token and current epoch.
    function rewardAmount(address rewarded, address reward) external view virtual override returns (uint256) {
        return rewardAmount(rewarded, reward, currentEpoch());
    }

    /// @notice Returns the total supply of the rewarded token enabled and eligible to receive the reward token.
    /// @param rewarded The address of the rewarded token.
    /// @param reward The address of the reward token.
    /// @return The total supply of the rewarded token enabled and eligible to receive the reward token.
    function totalRewardedEligible(address rewarded, address reward) external view virtual override returns (uint256) {
        return distributions[rewarded][reward].totalEligible;
    }

    /// @notice Returns the total reward token amount registered to be distributed for a specific rewarded token.
    /// @param rewarded The address of the rewarded token.
    /// @param reward The address of the reward token.
    /// @return The total reward token amount distributed for the rewarded token.
    function totalRewardRegistered(address rewarded, address reward) external view returns (uint256) {
        return distributions[rewarded][reward].totalRegistered;
    }

    /// @notice Returns the total reward token amount claimed for a specific rewarded token.
    /// @param rewarded The address of the rewarded token.
    /// @param reward The address of the reward token.
    /// @return The total reward token amount claimed for the rewarded token.
    function totalRewardClaimed(address rewarded, address reward) external view returns (uint256) {
        return distributions[rewarded][reward].totalClaimed;
    }

    /// @notice Returns the reward token amount for a specific rewarded token and epoch.
    /// @param rewarded The address of the rewarded token.
    /// @param reward The address of the reward token.
    /// @param epoch The epoch to get the reward token amount for.
    /// @return The reward token amount for the rewarded token and epoch.
    function rewardAmount(
        address rewarded,
        address reward,
        uint48 epoch
    ) public view virtual override returns (uint256) {
        return rewardAmount(distributions[rewarded][reward], epoch);
    }

    /// @notice Returns the current epoch based on the block timestamp.
    /// @return The current epoch.
    function currentEpoch() public view override returns (uint48) {
        return getEpoch(uint48(block.timestamp));
    }

    /// @notice Returns the epoch for a given timestamp.
    /// @param timestamp The timestamp to get the epoch for.
    /// @return The epoch for the given timestamp.
    function getEpoch(uint48 timestamp) public view override returns (uint48) {
        return uint48(timestamp / EPOCH_DURATION);
    }

    /// @notice Returns the start timestamp for a given epoch.
    /// @param epoch The epoch to get the start timestamp for.
    /// @return The start timestamp for the given epoch.
    function getEpochStartTimestamp(uint48 epoch) public view override returns (uint48) {
        return uint48(epoch * EPOCH_DURATION);
    }

    /// @notice Returns the end timestamp for a given epoch.
    /// @dev The end timestamp is just after its epoch, and is the same as the start timestamp from the next epoch.
    /// @param epoch The epoch to get the end timestamp for.
    /// @return The end timestamp for the given epoch.
    function getEpochEndTimestamp(uint48 epoch) public view override returns (uint48) {
        return uint48(getEpochStartTimestamp(epoch) + EPOCH_DURATION);
    }

    /// @notice Transfers a specified amount of a token from a given address to this contract.
    /// @dev This function uses `SafeERC20.safeTransferFrom` function to move tokens.
    /// It checks the balance before and after the transfer to ensure the correct amount has been transferred.
    /// If the transferred amount does not match the expected amount, it reverts.
    /// @param token The ERC20 token to transfer.
    /// @param from The address to transfer the tokens from.
    /// @param amount The amount of tokens to transfer.
    function pullToken(IERC20 token, address from, uint256 amount) internal {
        uint256 preBalance = token.balanceOf(address(this));
        token.safeTransferFrom(from, address(this), amount);

        if (token.balanceOf(address(this)) - preBalance != amount) {
            revert InvalidAmount();
        }
    }

    /// @notice Transfers a specified amount of a token to a given address.
    /// @dev This function uses `IERC20.safeTransfer` to move tokens.
    /// @dev This function reverts if the recipient is zero address OR is a known non-owner EVC account and the token is
    /// not EVC compatible
    /// @param token The ERC20 token to transfer.
    /// @param to The address to transfer the tokens to.
    /// @param amount The amount of tokens to transfer.
    function pushToken(IERC20 token, address to, uint256 amount) internal {
        address owner = evc.getAccountOwner(to);

        if (to == address(0) || (owner != address(0) && owner != to && !isEVCCompatibleAsset(token))) {
            revert InvalidRecipient();
        }

        token.safeTransfer(to, amount);
    }

    /// @notice Returns the reward token amount for an epoch, given a pre-computed distribution storage pointer.
    /// @param distributionStorage Pre-computed distribution storage pointer.
    /// @param epoch The epoch to get the reward token amount for.
    /// @return The reward token amount.
    function rewardAmount(
        DistributionStorage storage distributionStorage,
        uint48 epoch
    ) internal view returns (uint256) {
        return distributionStorage.amounts[epoch / EPOCHS_PER_SLOT][epoch % EPOCHS_PER_SLOT];
    }

    /// @notice Increases the reward token amounts for a specific rewarded token.
    /// @param rewarded The address of the rewarded token.
    /// @param reward The address of the reward token.
    /// @param startEpoch The starting epoch to increase the reward token amount for.
    /// @param amounts The token amounts to increase by.
    function increaseRewardAmounts(
        address rewarded,
        address reward,
        uint48 startEpoch,
        uint128[] memory amounts
    ) internal virtual {
        mapping(uint256 => uint128[EPOCHS_PER_SLOT]) storage storageAmounts = distributions[rewarded][reward].amounts;

        for (uint48 i = 0; i < amounts.length; ++i) {
            // Overflow safe because `totalRegistered <= type(uint160).max / SCALER < type(uint128).max`.
            unchecked {
                uint48 epoch = startEpoch + i;
                storageAmounts[epoch / EPOCHS_PER_SLOT][epoch % EPOCHS_PER_SLOT] += amounts[i];
            }
        }
    }

    /// @notice Claims the earned reward for a specific account, rewarded token, and reward token, and transfers it to
    /// the recipient.
    /// @dev This function reverts if the recipient is zero address or is a known non-owner EVC account.
    /// @dev If there is no reward to claim, this function does nothing.
    /// @param account The address of the account claiming the reward.
    /// @param rewarded The address of the rewarded token.
    /// @param reward The address of the reward token.
    /// @param recipient The address to which the claimed reward will be transferred.
    /// @return The amount of the claimed reward tokens.
    function claim(
        address account,
        address rewarded,
        address reward,
        address recipient
    ) internal virtual returns (uint256) {
        EarnStorage storage accountEarned = accounts[account][rewarded].earned[reward];
        uint128 amount = accountEarned.claimable;

        // If there is a reward token to claim, transfer it to the recipient and emit an event.
        if (amount != 0) {
            DistributionStorage storage distributionStorage = distributions[rewarded][reward];
            uint128 totalRegistered = distributionStorage.totalRegistered;
            uint128 totalClaimed = distributionStorage.totalClaimed;
            uint128 newTotalClaimed = totalClaimed + amount;

            assert(totalRegistered >= newTotalClaimed);

            distributionStorage.totalClaimed = newTotalClaimed;
            accountEarned.claimable = 0;

            pushToken(IERC20(reward), recipient, amount);
            emit RewardClaimed(account, rewarded, reward, amount);
        }

        return amount;
    }

    /// @notice Updates the data for a specific account, rewarded token and reward token.
    /// @dev If required, this function artificially accumulates rewards for the address(0) to avoid loss of rewards
    /// that wouldn't be claimable by anyone else.
    /// @dev This function does not update total eligible amount or account balances.
    /// @param distributionStorage Pointer to the storage of the distribution.
    /// @param accountEarnStorage Pointer to the storage of the account's earned amount and accumulator.
    /// @param rewarded The address of the rewarded token.
    /// @param reward The address of the reward token.
    /// @param currentAccountBalance The current rewarded token balance of the account.
    /// @param ignoreRecentReward Whether to ignore the most recent reward and not update the accumulator.
    function updateRewardInternal(
        DistributionStorage storage distributionStorage,
        EarnStorage storage accountEarnStorage,
        address rewarded,
        address reward,
        uint256 currentAccountBalance,
        bool ignoreRecentReward
    ) internal virtual {
        (uint48 lastUpdated, uint160 accumulator, uint96 claimable, uint96 deltaAccountZero) =
            calculateRewards(distributionStorage, accountEarnStorage, currentAccountBalance, ignoreRecentReward);

        // Update the distribution data.
        distributionStorage.lastUpdated = lastUpdated;
        distributionStorage.accumulator = accumulator;

        // Update the account's earned amount. Snapshot new accumulator value for the account.
        // Downcasting is safe because the `totalRegistered <= type(uint160).max / SCALER`.
        accountEarnStorage.claimable = claimable;
        accountEarnStorage.accumulator = accumulator;

        // If there were excess rewards, allocate them to address(0).
        // Overflow safe because `totalRegistered <= type(uint160).max / SCALER < type(uint96).max`.
        if (deltaAccountZero != 0) {
            unchecked {
                accounts[address(0)][rewarded].earned[reward].claimable += deltaAccountZero;
            }
        }
    }

    /// @notice Computes updated data for a specific account, rewarded token, and reward token.
    /// @param distributionStorage Pointer to the storage of the distribution.
    /// @param accountEarnStorage Pointer to the storage of the account's earned amount and accumulator.
    /// @param currentAccountBalance The current rewarded token balance of the account.
    /// @param ignoreRecentReward Whether to ignore the most recent reward and not update the accumulator.
    /// @return lastUpdated The next value for the last update timestamp.
    /// @return accumulator The next value for the distribution accumulator.
    /// @return claimable The next value for the account's claimable amount.
    /// @return deltaAccountZero Amount to be credited to `address(0)` in case rewards were to be lost.
    function calculateRewards(
        DistributionStorage storage distributionStorage,
        EarnStorage storage accountEarnStorage,
        uint256 currentAccountBalance,
        bool ignoreRecentReward
    )
        internal
        view
        virtual
        returns (uint48 lastUpdated, uint160 accumulator, uint96 claimable, uint96 deltaAccountZero)
    {
        // If the distribution is not initialized, return.
        lastUpdated = distributionStorage.lastUpdated;
        accumulator = distributionStorage.accumulator;
        claimable = accountEarnStorage.claimable;

        if (lastUpdated == 0) {
            return (lastUpdated, accumulator, claimable, 0);
        }

        if (!ignoreRecentReward) {
            // Get the start and end epochs based on the last updated timestamp of the distribution.
            uint48 epochStart = getEpoch(lastUpdated);
            uint48 epochEnd = currentEpoch() + 1;
            uint256 delta;

            // Calculate the amount of tokens since the last update that should be distributed.
            for (uint48 epoch = epochStart; epoch < epochEnd; ++epoch) {
                // Overflow safe because:
                // `totalRegistered * MAX_EPOCH_DURATION <= type(uint160).max * MAX_EPOCH_DURATION / SCALER <
                // type(uint256).max`.
                unchecked {
                    delta += rewardAmount(distributionStorage, epoch) * timeElapsedInEpoch(epoch, lastUpdated);
                }
            }

            // Increase the accumulator scaled by the total eligible amount earning reward. In case nobody earns
            // rewards, allocate them to address(0). Otherwise, some portion of the rewards might get lost.
            uint256 currentTotalEligible = distributionStorage.totalEligible;
            if (currentTotalEligible == 0) {
                // Downcasting is safe because the `totalRegistered <= type(uint160).max / SCALER < type(uint96).max`.
                deltaAccountZero = uint96(delta / EPOCH_DURATION);
            } else {
                // Overflow safe because `totalRegistered * SCALER <= type(uint160).max`.
                unchecked {
                    accumulator += uint160(delta * SCALER / EPOCH_DURATION / currentTotalEligible);
                }
            }

            // Snapshot the timestamp.
            lastUpdated = uint48(block.timestamp);
        }

        // Update the account's earned amount.
        // Downcasting is safe because the `totalRegistered <= type(uint160).max / SCALER < type(uint96).max`.
        claimable += uint96(uint256(accumulator - accountEarnStorage.accumulator) * currentAccountBalance / SCALER);
    }

    /// @notice Calculates the time elapsed within a given epoch.
    /// @dev This function compares the current block timestamp with the start and end timestamps of the epoch.
    /// @dev If the epoch is ongoing, it calculates the time elapsed since the last update or the start of the epoch,
    /// whichever is smaller.
    /// @dev If the epoch has ended and there was an update since its start, it calculates the time elapsed since the
    /// last update to the end of the epoch.
    /// @dev If the epoch has ended and there wasn't an update since its start, it returns the epoch duration.
    /// @dev If the epoch hasn't started, then there can't be a later update yet, and we return zero.
    /// @param epoch The epoch for which to calculate the time elapsed.
    /// @param lastUpdated The timestamp of the last update.
    /// @return The time elapsed in the given epoch.
    function timeElapsedInEpoch(uint48 epoch, uint48 lastUpdated) internal view returns (uint256) {
        // Get the start and end timestamps for the given epoch.
        uint256 startTimestamp = getEpochStartTimestamp(epoch);
        uint256 endTimestamp = getEpochEndTimestamp(epoch);

        // Calculate the time elapsed in the given epoch.
        if (block.timestamp >= endTimestamp) {
            // The epoch has ended.
            // If the last update was in or after the given epoch, return the time elapsed between the last update to
            // the end of the given epoch. If the last update was before the start of the given epoch, return the epoch
            // duration.
            return lastUpdated > startTimestamp ? endTimestamp - lastUpdated : EPOCH_DURATION;
        } else if (block.timestamp >= startTimestamp && block.timestamp < endTimestamp) {
            // The epoch is ongoing.
            // If the last update was in or after the given epoch, return the time elapsed since the last update.
            // Otherwise return the time elapsed from the start of the given epoch.
            return lastUpdated > startTimestamp ? block.timestamp - lastUpdated : block.timestamp - startTimestamp;
        } else {
            // The epoch hasn't started yet.
            return 0;
        }
    }

    /// @notice Checks if a given ERC20 token is EVC compatible.
    /// @dev This function performs a static call to the token contract to check for the presence of the EVC function.
    /// @param token The ERC20 token to check for EVC compatibility.
    /// @return bool Returns true if the token is EVC compatible, false otherwise.
    function isEVCCompatibleAsset(IERC20 token) internal view returns (bool) {
        (bool success, bytes memory result) = address(token).staticcall(abi.encodeCall(EVCUtil.EVC, ()));
        return success && result.length == 32 && address(evc) == abi.decode(result, (address));
    }
}<|MERGE_RESOLUTION|>--- conflicted
+++ resolved
@@ -237,23 +237,14 @@
     /// @param rewarded The address of the rewarded token.
     /// @param reward The address of the reward token.
     /// @param recipient The address to receive the claimed reward tokens.
-<<<<<<< HEAD
     /// @param ignoreRecentReward Whether to ignore the most recent reward and not update the accumulator.
-=======
-    /// @param forfeitRecentReward Whether to forfeit the recent rewards and not update the accumulator.
     /// @return The amount of the claimed reward tokens.
->>>>>>> 21db65f4
     function claimReward(
         address rewarded,
         address reward,
         address recipient,
-<<<<<<< HEAD
         bool ignoreRecentReward
-    ) external virtual override nonReentrant {
-=======
-        bool forfeitRecentReward
     ) external virtual override nonReentrant returns (uint256) {
->>>>>>> 21db65f4
         address msgSender = _msgSender();
 
         // If the account disables the rewards we pass an account balance of zero to not accrue any.
